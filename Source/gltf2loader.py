from enum import Enum
import json
import os
import struct
import base64

class AccessorType(Enum):
    SCALAR = 'SCALAR'
    VEC2 = 'VEC2'
    VEC3 = 'VEC3'
    VEC4 = 'VEC4'
    MAT2 = 'MAT2'
    MAT3 = 'MAT3'
    MAT4 = 'MAT4'

class AccessorComponentType(Enum):
    BYTE = 5120
    UNSIGNED_BYTE = 5121
    SHORT = 5122
    UNSIGNED_SHORT = 5123
    UNSIGNED_INT = 5125
    FLOAT = 5126

class TextureWrap(Enum):
    CLAMP_TO_EDGE = 33071
    MIRRORED_REPEAT = 33648
    REPEAT = 10497

class MagFilter(Enum):
    NEAREST = 9728
    LINEAR = 9729

class MinFilter(Enum):
    NEAREST = 9728
    LINEAR = 9729
    NEAREST_MIPMAP_NEAREST = 9984
    LINEAR_MIPMAP_NEAREST = 9985
    NEAREST_MIPMAP_LINEAR = 9986
    LINEAR_MIPMAP_LINEAR = 9987

class AccessorTypeCount(Enum):
    SCALAR = 1
    VEC2 = 2
    VEC3 = 3
    VEC4 = 4
    MAT2 = 4
    MAT3 = 9
    MAT4 = 16

def accessor_type_count(x):
    return {
        'SCALAR': 1,
        'VEC2': 2,
        'VEC3': 3,
        'VEC4': 4,
        'MAT2': 4,
        'MAT3': 9,
        'MAT4': 16
    }[x]

def PrimitiveMode(Enum):
    POINTS = 0
    LINES = 1
    LINE_LOOP = 2
    LINE_STRIP = 3
    TRIANGLES = 4
    TRIANGLE_STRIP = 5
    TRIANGLE_FAN = 6

def accessor_component_type_bytesize(x):
    return {
        AccessorComponentType.BYTE: 1,
        AccessorComponentType.UNSIGNED_BYTE: 1,
        AccessorComponentType.SHORT: 2,
        AccessorComponentType.UNSIGNED_SHORT: 2,
        AccessorComponentType.UNSIGNED_INT: 4,
        AccessorComponentType.FLOAT: 4,
    }[x]


class GLTF2Loader:
    """A very simple glTF loader.  It is essentially a utility to load data from accessors
    """

    def __init__(self, gltf_file):
        """Initializes the glTF 2.0 loader

        Arguments:
            gltf_file {str} -- Path to glTF file
        """
        if not os.path.isfile(gltf_file):
            raise Exception("file {} does not exist".format(gltf_file))

        if not gltf_file.endswith('.gltf'):
            raise Exception('Can only accept .gltf files')

        self.root_dir = os.path.dirname(gltf_file)
        with open(gltf_file) as f:
            self.json_data = json.load(f)


    def align(self, value, size):
        remainder = value % size
        return value if (remainder == 0) else (value + size - remainder)

    def get_data(self, accessor):
        bufferview = self.json_data['bufferViews'][accessor['bufferView']]
<<<<<<< HEAD
        buffer = self.json_data['buffers'][bufferview['buffer']]
        accessor_type = AccessorType(accessor['type'])
=======
        uri = buffer['uri']
        buffer_data = ''
>>>>>>> 3882f05b

        if uri.startswith('data:application/octet-stream;base64,'):
            uri_data = uri.split(',')[1]
            buffer_data = base64.b64decode(uri_data)
            if 'byteOffset' in bufferview:
                buffer_data = buffer_data[bufferview['byteOffset']:]
        else:
            buffer_file = os.path.join(self.root_dir, uri)
            with open(buffer_file, 'rb') as buffer_fptr:
                if 'byteOffset' in bufferview:
                    buffer_fptr.seek(bufferview['byteOffset'], 1)

                buffer_data = buffer_fptr.read(bufferview['byteLength'])

        data_arr = []
        accessor_component_type = AccessorComponentType(accessor['componentType'])

        accessor_type_size = accessor_type_count(accessor['type'])
        accessor_component_type_size = accessor_component_type_bytesize(accessor_component_type)

        bytestride = int(bufferview['byteStride']) if ('byteStride' in bufferview) else (accessor_type_size * accessor_component_type_size)
        offset = int(accessor['byteOffset']) if 'byteOffset' in accessor else 0

        data_type = ''
        data_type_size = 4
        if accessor_component_type == AccessorComponentType.FLOAT:
            data_type = 'f'
            data_type_size = 4
        elif accessor_component_type == AccessorComponentType.UNSIGNED_INT:
            data_type = 'I'
            data_type_size = 4
        elif accessor_component_type == AccessorComponentType.UNSIGNED_SHORT:
            data_type = 'H'
            data_type_size = 2
        elif accessor_component_type == AccessorComponentType.UNSIGNED_BYTE:
            data_type = 'B'
            data_type_size = 1
        else:
            raise Exception('unsupported accessor component type!')
        
        for i in range(0, accessor['count']):
            entries = []
            for j in range(0, accessor_type_size):
                x = offset + j * accessor_component_type_size
                window = buffer_data[x:x + data_type_size]
                entries.append(struct.unpack(data_type, window)[0])
            if len(entries) > 1:
                data_arr.append(tuple(entries))
            else:
                data_arr.append(entries[0])
            offset = offset + bytestride

        return data_arr<|MERGE_RESOLUTION|>--- conflicted
+++ resolved
@@ -105,13 +105,9 @@
 
     def get_data(self, accessor):
         bufferview = self.json_data['bufferViews'][accessor['bufferView']]
-<<<<<<< HEAD
         buffer = self.json_data['buffers'][bufferview['buffer']]
         accessor_type = AccessorType(accessor['type'])
-=======
-        uri = buffer['uri']
-        buffer_data = ''
->>>>>>> 3882f05b
+
 
         if uri.startswith('data:application/octet-stream;base64,'):
             uri_data = uri.split(',')[1]
