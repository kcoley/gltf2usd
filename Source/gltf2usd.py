--- conflicted
+++ resolved
@@ -92,11 +92,6 @@
 
         self.node_hierarchy = self._build_node_hierarchy()
 
-<<<<<<< HEAD
-        parent_less = [x for x in self.node_hierarchy if self.node_hierarchy[x].parent == None]
-
-=======
->>>>>>> 63448349
         child_nodes = self._get_child_nodes()
         if 'scenes' in self.gltf_loader.json_data:
             main_scene = self.gltf_loader.json_data['scene'] if 'scene' in self.gltf_loader.json_data else 0
@@ -148,7 +143,6 @@
 
         if 'mesh' in node:
             skin_index = node['skin'] if 'skin' in node else None
-<<<<<<< HEAD
 
             # each mesh gets it's own SkelRoot
             skeleton_root = 'skeleton_root_{}'.format(node_index)
@@ -158,14 +152,6 @@
 
             mesh = self.gltf_loader.json_data['meshes'][node['mesh']]
             self._convert_mesh_to_xform(mesh, usd_parent_node, node_index, skin_index)
-=======
-            if skin_index:
-                skel_root = UsdSkel.Root.Define(self.stage, '{0}/{1}'.format(xform_path, 'skeleton_root_{}'.format(node_index)))
-                usd_parent_node = skel_root
-
-
-            self._convert_mesh_to_xform(self.gltf_loader.json_data['meshes'][node['mesh']], usd_parent_node, node_index, skin_index )
->>>>>>> 63448349
 
         if 'children' in node:
             for child_index in node['children']:
@@ -621,15 +607,9 @@
                 joint_node = self.node_hierarchy[joint_index]
 
                 while joint_node.parent != None:
-<<<<<<< HEAD
-                    joint_node = joint_node.parent
-
-                return joint_node.name
-=======
                     joint_node = self.node_hierarchy[joint_node.parent]
 
                 return self._convert_to_usd_friendly_node_name(joint_node.name)
->>>>>>> 63448349
             else:
                 return None
 
@@ -696,12 +676,6 @@
 
                         usd_skeleton = joints[0]['skeleton']
                         usd_animation = UsdSkel.Animation.Define(self.stage, '{0}/{1}'.format(usd_skeleton.GetPath(), 'anim'))
-<<<<<<< HEAD
-=======
-
-                        animated_joints = [x.joint_name for x in joint_values ]
-
->>>>>>> 63448349
 
                         animated_joints = [x.joint_name for x in joint_values ]
                         usd_animation.CreateJointsAttr().Set(animated_joints)
@@ -804,11 +778,7 @@
             rest_matrices.append(self._compute_rest_matrix(joint_node))
 
             node = self.node_hierarchy[joint_index]
-<<<<<<< HEAD
-            name = self._get_joint_name(node)
-=======
             name = self._convert_to_usd_friendly_node_name(self._get_joint_name(node))
->>>>>>> 63448349
 
             joint_paths.append(Sdf.Path(name))
 
@@ -1037,46 +1007,8 @@
             convert_func(transform, int(round(keyframe * self.fps)), output_keyframes[i])
 
         return (max_time, min_time)
-<<<<<<< HEAD
-
-
-=======
-
-
-
-    def _get_keyframe_conversion_func(self, usd_node, target_path):
-        """Convert glTF key frames to USD animation key frames
-
-        Arguments:
-            usd_node {UsdPrim} -- USD node to apply animations to
-            target_path {str} -- glTF animation target path
-
-        Raises:
-            Exception -- [description]
-
-        Returns:
-            [func] -- USD animation conversion function
-        """
-
-        def convert_translation(transform, time, value):
-            transform.Set(time=time, value=(value[0], value[1], value[2]))
-
-        def convert_scale(transform, time, value):
-            transform.Set(time=time, value=(value[0], value[1], value[2]))
-
-        def convert_rotation(transform, time, value):
-            transform.Set(time=time, value=Gf.Quatf(value[3], value[0], value[1], value[2]))
-
-        if target_path == 'translation':
-            return (usd_node.AddTranslateOp(opSuffix='translate'), convert_translation)
-        elif target_path == 'rotation':
-            return (usd_node.AddOrientOp(opSuffix='rotate'), convert_rotation)
-        elif target_path == 'scale':
-            return (usd_node.AddScaleOp(opSuffix='scale'), convert_scale)
-        else:
-            raise Exception('Unsupported animation target path! {}'.format(target_path))
-
->>>>>>> 63448349
+
+
     def _get_keyframe_usdskel_conversion_func(self, target_path, usd_animation):
         """Convert glTF keyframes to USD skeleton animations
 
@@ -1233,11 +1165,7 @@
         verbose {bool} -- [description] (default: {False})
     """
 
-<<<<<<< HEAD
-    GLTF2USD(gltf_file=gltf_file, usd_file=usd_file, fps=fps, verbose=verbose)
-=======
     GLTF2USD(gltf_file=gltf_file, usd_file=usd_file, fps=fps, scale=scale, verbose=verbose)
->>>>>>> 63448349
 
 if __name__ == '__main__':
     parser = argparse.ArgumentParser(description='Convert glTF to USD')
