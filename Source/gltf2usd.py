--- conflicted
+++ resolved
@@ -418,23 +418,7 @@
 
     def _convert_materials_to_preview_surface_new(self):
         """
-<<<<<<< HEAD
         Converts the glTF materials to preview surfaces
-=======
-        #return name
-        name = re.sub(r'\.|\b \b|-\b|:|-|\(|\)|[ \t]', '_', name) # replace '.',' ','-',':','/','\','(',')' and ':' with '_'
-        name=re.sub(r'^([\d]+)',r'm\1',name)
-        return re.sub('//', '/', name)        
-
-    def _get_joint_name(self, joint_node):
-        """Gets the joint name based on the glTF node hierarchy
-
-        Arguments:
-            joint_node {Node} -- glTF Node object
-
-        Returns:
-            str -- joint name
->>>>>>> 396ea0b0
         """
         self.usd_materials = []
         material_path_root = '/Materials'
@@ -666,207 +650,6 @@
             raise Exception('Unsupported animation target path! {}'.format(path))
 
 
-<<<<<<< HEAD
-=======
-
-    def _create_usd_skeleton_animation(self, usd_skeleton, sampler, gltf_target_path, joint_name, gltf_node):
-        animation_map = self.animations_map[gltf_node]
-
-        accessor = self.gltf_loader.json_data['accessors'][sampler['input']]
-        max_time = int(round(accessor['max'][0] * self.fps))
-        min_time = int(round(accessor['min'][0] * self.fps))
-        input_keyframes = self.gltf_loader.get_data(accessor=accessor)
-        accessor = self.gltf_loader.json_data['accessors'][sampler['output']]
-        output_keyframes = self.gltf_loader.get_data(accessor=accessor)
-        usd_animation = UsdSkel.Animation.Define(self.stage, '{0}/{1}'.format(usd_skeleton.GetPath(), 'anim'))
-        usd_animation.CreateJointsAttr().Set([joint_name])
-        usd_skel_root_path = usd_skeleton.GetPath().GetParentPath()
-        usd_skel_root = self.stage.GetPrimAtPath(usd_skel_root_path)
-
-        UsdSkel.BindingAPI(usd_skel_root).CreateAnimationSourceRel().AddTarget(usd_animation.GetPath())
-        (transform, convert_func) = self._get_keyframe_usdskel_conversion_func(gltf_target_path, usd_animation)
-
-        for i, keyframe in enumerate(input_keyframes):
-            convert_func(transform, int(round(keyframe * self.fps)), output_keyframes[i])
-
-        return (max_time, min_time)
-
-
-    def _get_keyframe_usdskel_conversion_func(self, target_path, usd_animation):
-        """Convert glTF keyframes to USD skeleton animations
-
-        Arguments:
-            target_path {str} -- glTF animation target path
-            usd_animation {USD Animation} -- USD Animation
-
-        Raises:
-            Exception -- Unsupported animation path
-
-        Returns:
-            [func] -- USD animation conversion function
-        """
-
-        def convert_translation(transform, time, value):
-            transform.Set(time=time, value=[(value[0], value[1], value[2])])
-
-        def convert_scale(transform, time, value):
-            transform.Set(time=time, value=[(value[0], value[1], value[2])])
-
-        def convert_rotation(transform, time, value):
-            transform.Set(time=time, value=[Gf.Quatf(value[3], value[0], value[1], value[2])])
-
-        if target_path == 'translation':
-            return (usd_animation.CreateTranslationsAttr(), convert_translation)
-        elif target_path == 'rotation':
-            return (usd_animation.CreateRotationsAttr(), convert_rotation)
-        elif target_path == 'scale':
-            return (usd_animation.CreateScalesAttr(), convert_scale)
-        else:
-            raise Exception('Unsupported animation target path! {}'.format(target_path))
-
-    def _get_keyframe_usdskel_value_conversion_func(self, target_path):
-        def convert_translation(value):
-            return (value[0], value[1], value[2])
-
-        def convert_scale(value):
-            return (value[0], value[1], value[2])
-
-        def convert_rotation(value):
-            return Gf.Quatf(value[3], value[0], value[1], value[2])
-
-        if target_path == 'translation':
-            return convert_translation
-        elif target_path == 'rotation':
-            return convert_rotation
-        elif target_path == 'scale':
-            return convert_scale
-        else:
-            raise Exception('Unsupported animation target path! {}'.format(target_path))
-
-
-    def unpack_textures_to_grayscale_images(self, image_path, color_components):
-        image_base_name = ntpath.basename(image_path)
-        texture_name = image_base_name
-        for color_component, sdf_type in color_components.iteritems():
-            if color_component == 'rgb':
-                pass
-            else:
-                img = Image.open(image_path)
-                if img.mode == 'P':
-                    img = img.convert('RGB')
-                if img.mode == 'RGB':
-                    occlusion, roughness, metallic = img.split()
-                    if color_component == 'r':
-                        texture_name = 'Occlusion_{}'.format(image_base_name)
-                        occlusion.save(os.path.join(self.output_dir, texture_name))
-                    elif color_component == 'g':
-                        texture_name = 'Roughness_{}'.format(image_base_name)
-                        roughness.save(os.path.join(self.output_dir, texture_name))
-                    elif color_component == 'b':
-                        texture_name = 'Metallic_{}'.format(image_base_name)
-                        metallic.save(os.path.join(self.output_dir, texture_name))
-                elif img.mode == 'RGBA':
-                    occlusion, roughness, metallic,aplha = img.split()
-                    if color_component == 'r':
-                        texture_name = 'Occlusion_{}'.format(image_base_name)
-                        occlusion.save(os.path.join(self.output_dir, texture_name))
-                    elif color_component == 'g':
-                        texture_name = 'Roughness_{}'.format(image_base_name)
-                        roughness.save(os.path.join(self.output_dir, texture_name))
-                    elif color_component == 'b':
-                        texture_name = 'Metallic_{}'.format(image_base_name)
-                        metallic.save(os.path.join(self.output_dir, texture_name))
-                    elif color_component == 'a':
-                        texture_name = 'Glossiness_{}'.format(image_base_name)
-                        alpha.save(os.path.join(self.output_dir, texture_name))
-                    else:
-                        raise Exception('unrecognized image type!: {}'.format(img.mode))
-                elif img.mode == 'L':
-                    #already single channel
-                    pass
-                else:
-                    raise Exception('Unsupported image type!: {}'.format(img.mode))
-
-
-        return texture_name
-
-    def create_metallic_roughness_to_grayscale_images(self, image):
-        image_base_name = ntpath.basename(image)
-        roughness_texture_name = os.path.join(self.output_dir, 'Roughness_{}'.format(image_base_name))
-        metallic_texture_name = os.path.join(self.output_dir, 'Metallic_{}'.format(image_base_name))
-
-        img = Image.open(image)
-
-        if img.mode == 'P':
-            #convert paletted image to RGB
-            img = img.convert('RGB')
-        if img.mode == 'RGB':
-            channels = img.split()
-            #get roughness
-            channels[1].save(roughness_texture_name)
-            #get metalness
-            channels[2].save(metallic_texture_name)
-
-            return {'metallic': metallic_texture_name, 'roughness': roughness_texture_name}
-
-    def create_specular_glossiness_to_grayscale_images(self, image):
-        image_base_name = ntpath.basename(image)
-        specular_texture_name = os.path.join(self.output_dir, 'Specular_{}'.format(image_base_name))
-        glossiness_texture_name = os.path.join(self.output_dir, 'Glossiness_{}'.format(image_base_name))
-
-        img = Image.open(image)
-
-        if img.mode == 'P':
-            #convert paletted image to RGBA
-            img = img.convert('RGBA')
-        if img.mode == 'RGBA':
-            #get specular
-            img.convert('RGB').save(specular_texture_name)
-            #get glossiness
-            img.getchannel('A').save(glossiness_texture_name)
-            #channels[3].save(glossiness_texture_name)
-
-            return {'specular': specular_texture_name, 'glossiness': glossiness_texture_name}
-
-    '''
-    Converts a glTF texture to USD
-    '''
-    def _convert_texture_to_usd(self, primvar_st0_output, primvar_st1_output, pbr_mat, gltf_texture, gltf_texture_name, color_components, scale_factor, fallback_factor, material_path, fallback_type, bias=None):
-        image_name = gltf_texture if (isinstance(gltf_texture, basestring)) else self.images[gltf_texture['index']]
-        image_path = os.path.join(self.output_dir, image_name)
-        texture_index = int(gltf_texture['index'])
-        texture = self.gltf_loader.json_data['textures'][texture_index]
-        wrap_modes = self._get_texture__wrap_modes(texture)
-        texture_shader = UsdShade.Shader.Define(self.stage, material_path.AppendChild(gltf_texture_name))
-        texture_shader.CreateIdAttr("UsdUVTexture")
-
-        texture_shader.CreateInput('wrapS', Sdf.ValueTypeNames.Token).Set(wrap_modes['wrapS'])
-        texture_shader.CreateInput('wrapT', Sdf.ValueTypeNames.Token).Set(wrap_modes['wrapT'])
-        if bias:
-            texture_shader.CreateInput('bias', Sdf.ValueTypeNames.Float4).Set(bias)
-
-        texture_name = self.unpack_textures_to_grayscale_images(image_path, color_components)
-        file_asset = texture_shader.CreateInput('file', Sdf.ValueTypeNames.Asset)
-        file_asset.Set(texture_name)
-
-        for color_params, usd_color_params in color_components.iteritems():
-            sdf_type = usd_color_params['sdf_type']
-            texture_shader_output = texture_shader.CreateOutput(color_params, sdf_type)
-            pbr_mat_texture = pbr_mat.CreateInput(usd_color_params['name'], sdf_type)
-            pbr_mat_texture.ConnectToSource(texture_shader_output)
-
-        texture_shader_input = texture_shader.CreateInput('st', Sdf.ValueTypeNames.Float2)
-        texture_shader_fallback = texture_shader.CreateInput('fallback', fallback_type)
-        texture_shader_fallback.Set(fallback_factor)
-        if 'texCoord' in gltf_texture and gltf_texture['texCoord'] == 1:
-            texture_shader_input.ConnectToSource(primvar_st1_output)
-        else:
-            texture_shader_input.ConnectToSource(primvar_st0_output)
-
-        scale_vector = texture_shader.CreateInput('scale', Sdf.ValueTypeNames.Float4)
-        scale_vector.Set((scale_factor[0], scale_factor[1], scale_factor[2], scale_factor[3]))
-
->>>>>>> 396ea0b0
     def convert(self):
         if hasattr(self, 'gltf_loader'):
             self._convert_images_to_usd()
@@ -918,10 +701,6 @@
                     return
 
                 success = UsdUtils.CreateNewUsdzPackage(resolved_asset, usd_file) and success
-<<<<<<< HEAD
-
-=======
->>>>>>> 396ea0b0
                 if success:
                     usd.logger.info('created package {} with contents:'.format(usd_file))
                     zip_file = Usd.ZipFile.Open(usd_file)
